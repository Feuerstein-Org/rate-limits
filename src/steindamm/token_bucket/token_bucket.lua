--- Lua scripts are run atomically by default, and since redis
--- is single threaded, there are no race conditions to worry about.
---
--- This script does three things, in order:
--- 1. Retrieves token bucket state, which means the last slot assigned,
---    and how many tokens are left to be assigned for that slot
--- 2. Works out whether we need to move to the next slot(s), or consume
---    tokens from the current one.
--- 3. Saves the token bucket state and returns the slot. The state is a
---    combination of the last slot assigned (timestamp) and the number of tokens left.
---
--- The token bucket implementation is forward looking, so we're really just handing
--- out the next time there would be tokens in the bucket, and letting the client
--- decide wait until that time.
---
--- returns:
--- * The assigned slot, as a millisecond timestamp

redis.replicate_commands()

-- Arguments
local capacity = tonumber(ARGV[1])
local refill_amount = tonumber(ARGV[2])
local initial_tokens = tonumber(ARGV[3])
local time_between_slots = tonumber(ARGV[4]) * 1000 -- Convert to milliseconds
<<<<<<< HEAD
local milliseconds = tonumber(ARGV[5])
local expiry = tonumber(ARGV[6])
local tokens_to_consume = tonumber(ARGV[7]) -- Number of tokens to consume
local max_sleep_ms = tonumber(ARGV[8]) * 1000 -- Convert to milliseconds

=======
local expiry = tonumber(ARGV[5])
local tokens_to_consume = tonumber(ARGV[6]) -- Number of tokens to consume
>>>>>>> 2c772bb4

-- Validate that tokens_to_consume doesn't exceed capacity
if tokens_to_consume > capacity then
    return redis.error_reply("Requested tokens exceed bucket capacity")
end

-- Validate that tokens_to_consume is positive
if tokens_to_consume <= 0 then
    return redis.error_reply("Must consume at least 1 token")
end

-- Keys
local data_key = KEYS[1]

-- Get current time in milliseconds from Redis
local time_parts = redis.call('TIME')
local now = tonumber(time_parts[1]) * 1000 + math.floor(tonumber(time_parts[2]) / 1000)

-- Default bucket values (used if no bucket exists yet)
local tokens = math.min(initial_tokens, capacity)
local slot = now

-- Retrieve stored state, if any
local data = redis.call('GET', data_key)
if data then
    local last_slot, stored_tokens = data:match('(%S+) (%S+)')
    slot = tonumber(last_slot)
    tokens = tonumber(stored_tokens)

    -- Calculate the number of slots that have passed since the last update
    local slots_passed = math.floor((now - slot) / time_between_slots)
    if slots_passed > 0 then
        -- Refill the tokens based on the number of slots passed, capped by capacity
        tokens = math.min(tokens + slots_passed * refill_amount, capacity)
        -- Update the slot to this run
        -- The previously added +20 ms execution penalty was removed as it was not needed
        -- and all it did was add additional latency to all requests and in our case,
        -- timing is handled gracefully with the condition used (wake_up_time < now)
        slot = now
    end
end

-- If not enough tokens are available, move to the next slot(s) and refill accordingly
if tokens < tokens_to_consume then
    -- Calculate how many additional tokens we need
    local needed_tokens = tokens_to_consume - tokens
    -- Calculate how many slots we need to move forward to get enough tokens
    local needed_slots = math.ceil(needed_tokens / refill_amount)
    slot = slot + needed_slots * time_between_slots
    tokens = tokens + needed_slots * refill_amount
    -- Clamp tokens to capacity
    tokens = math.min(tokens, capacity)
end

-- Validate max_sleep BEFORE consuming tokens
local required_sleep = math.max(0, slot - now)
-- Check if sleep would exceed max_sleep (if max_sleep > 0)
if max_sleep_ms > 0 and required_sleep > max_sleep_ms then
    return redis.error_reply("Time till next token exceeds max_sleep time:" .. string.format("%.2f", required_sleep/1000))
end

-- Consume tokens
tokens = tokens - tokens_to_consume

-- Save updated state and set expiry
redis.call('SETEX', data_key, expiry, string.format('%d %d', slot, tokens))

-- Return the slot when the next token(s) will be available
return slot<|MERGE_RESOLUTION|>--- conflicted
+++ resolved
@@ -23,16 +23,9 @@
 local refill_amount = tonumber(ARGV[2])
 local initial_tokens = tonumber(ARGV[3])
 local time_between_slots = tonumber(ARGV[4]) * 1000 -- Convert to milliseconds
-<<<<<<< HEAD
-local milliseconds = tonumber(ARGV[5])
-local expiry = tonumber(ARGV[6])
-local tokens_to_consume = tonumber(ARGV[7]) -- Number of tokens to consume
-local max_sleep_ms = tonumber(ARGV[8]) * 1000 -- Convert to milliseconds
-
-=======
 local expiry = tonumber(ARGV[5])
 local tokens_to_consume = tonumber(ARGV[6]) -- Number of tokens to consume
->>>>>>> 2c772bb4
+local max_sleep_ms = tonumber(ARGV[7]) * 1000 -- Convert to milliseconds
 
 -- Validate that tokens_to_consume doesn't exceed capacity
 if tokens_to_consume > capacity then
